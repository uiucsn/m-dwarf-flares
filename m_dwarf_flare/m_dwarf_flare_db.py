--- conflicted
+++ resolved
@@ -33,12 +33,7 @@
     def write_all_flares_to_LCLIB(self, lclib_path):
 
         with open(lclib_path, 'w') as output_file:
-<<<<<<< HEAD
             for row in self.cur.execute('SELECT flare_object FROM flares ORDER BY flare_index'):
-=======
-            i = 0
-            for row in self.cur.execute('SELECT flare_object FROM flares'):
->>>>>>> e3570327
                 flare = pickle.loads(row[0])
                 flare.dump_flare_to_LCLIB(output_file)
                 print(i)
@@ -76,7 +71,7 @@
 
         return mask, sorted_prob_index[threshold_index:]
 
-<<<<<<< HEAD
+
     def add_NON_PERIODIC_LCLIB_header(self, count, output_file):
         """
         Function to write the header of the lclib file.
@@ -115,20 +110,6 @@
         print('Getting coordinates from the DB....')
         ra, dec = zip(*self.cur.execute('SELECT ra, dec FROM flares'))
         print('Making coordinates objects....')
-=======
-    def get_flare_healpix_indices(self, nside):
-        """
-        Get the nested order healpix indices for all the flares for the given nside.
-
-        Args:
-            nside (int): The nside for which the flare indices should be calculated.
-
-        Returns:
-            flare indices: The index of the healpix pixel in which that flare lies.
-        """
-    
-        ra, dec = zip(*self.cur.execute('SELECT ra, dec FROM flares'))
->>>>>>> e3570327
         coordinates = SkyCoord(ra=list(ra), dec=list(dec), frame=ICRS, unit='deg')
 
         print('Converting coordinates to helpix')
